--- conflicted
+++ resolved
@@ -24,12 +24,8 @@
 import numpy as np
 import pandas as pd
 
-<<<<<<< HEAD
 from sktime.datatypes._dtypekind import DtypeKind
-from sktime.utils.validation._dependencies import _check_soft_dependencies
-=======
 from sktime.utils.dependencies import _check_soft_dependencies
->>>>>>> e22d8dc3
 
 example_dict = dict()
 example_dict_lossy = dict()
